
/*
 * s3backer - FUSE-based single file backing store via Amazon S3
 * 
 * Copyright 2008-2011 Archie L. Cobbs <archie@dellroad.org>
 * 
 * This program is free software; you can redistribute it and/or
 * modify it under the terms of the GNU General Public License
 * as published by the Free Software Foundation; either version 2
 * of the License, or (at your option) any later version.
 * 
 * This program is distributed in the hope that it will be useful,
 * but WITHOUT ANY WARRANTY; without even the implied warranty of
 * MERCHANTABILITY or FITNESS FOR A PARTICULAR PURPOSE.  See the
 * GNU General Public License for more details.
 * 
 * You should have received a copy of the GNU General Public License
 * along with this program; if not, write to the Free Software
 * Foundation, Inc., 51 Franklin Street, Fifth Floor, Boston, MA
 * 02110-1301, USA.
 *
 * In addition, as a special exception, the copyright holders give
 * permission to link the code of portions of this program with the
 * OpenSSL library under certain conditions as described in each
 * individual source file, and distribute linked combinations including
 * the two.
 *
 * You must obey the GNU General Public License in all respects for all
 * of the code used other than OpenSSL. If you modify file(s) with this
 * exception, you may extend this exception to your version of the
 * file(s), but you are not obligated to do so. If you do not wish to do
 * so, delete this exception statement from your version. If you delete
 * this exception statement from all source files in the program, then
 * also delete it here.
 */

#include "s3backer.h"
#include "block_cache.h"
#include "ec_protect.h"
#include "fuse_ops.h"
#include "http_io.h"
#include "test_io.h"
#include "s3b_config.h"
#include "dcache.h"

/****************************************************************************
 *                          DEFINITIONS                                     *
 ****************************************************************************/

/* S3 URL */
#define S3_DOMAIN                                   "amazonaws.com"

/* S3 access permission strings */
#define S3_ACCESS_PRIVATE                           "private"
#define S3_ACCESS_PUBLIC_READ                       "public-read"
#define S3_ACCESS_PUBLIC_READ_WRITE                 "public-read-write"
#define S3_ACCESS_AUTHENTICATED_READ                "authenticated-read"

/* Default values for some configuration parameters */
#define S3BACKER_DEFAULT_ACCESS_TYPE                S3_ACCESS_PRIVATE
#define S3BACKER_DEFAULT_AUTH_VERSION               AUTH_VERSION_AWS4
#define S3BACKER_DEFAULT_REGION                     "us-east-1"
#define S3BACKER_DEFAULT_PWD_FILE                   ".s3backer_passwd"
#define S3BACKER_DEFAULT_PREFIX                     ""
#define S3BACKER_DEFAULT_FILENAME                   "file"
#define S3BACKER_DEFAULT_STATS_FILENAME             "stats"
#define S3BACKER_DEFAULT_BLOCKSIZE                  4096
#define S3BACKER_DEFAULT_TIMEOUT                    30              // 30s
#define S3BACKER_DEFAULT_FILE_MODE                  0600
#define S3BACKER_DEFAULT_FILE_MODE_READ_ONLY        0400
#define S3BACKER_DEFAULT_INITIAL_RETRY_PAUSE        200             // 200ms
#define S3BACKER_DEFAULT_MAX_RETRY_PAUSE            30000           // 30s
#define S3BACKER_DEFAULT_MIN_WRITE_DELAY            500             // 500ms
#define S3BACKER_DEFAULT_MD5_CACHE_TIME             10000           // 10s
#define S3BACKER_DEFAULT_MD5_CACHE_SIZE             10000
#define S3BACKER_DEFAULT_BLOCK_CACHE_SIZE           1000
#define S3BACKER_DEFAULT_BLOCK_CACHE_NUM_THREADS    20
#define S3BACKER_DEFAULT_BLOCK_CACHE_WRITE_DELAY    250             // 250ms
#define S3BACKER_DEFAULT_BLOCK_CACHE_TIMEOUT        0
#define S3BACKER_DEFAULT_BLOCK_CACHE_MAX_DIRTY      0
#define S3BACKER_DEFAULT_READ_AHEAD                 4
#define S3BACKER_DEFAULT_READ_AHEAD_TRIGGER         2
#define S3BACKER_DEFAULT_COMPRESSION                Z_NO_COMPRESSION
#define S3BACKER_DEFAULT_ENCRYPTION                 "AES-128-CBC"

/* MacFUSE setting for kernel daemon timeout */
#ifdef __APPLE__
#ifndef FUSE_MAX_DAEMON_TIMEOUT
#define FUSE_MAX_DAEMON_TIMEOUT         600
#endif
#define s3bquote0(x)                    #x
#define s3bquote(x)                     s3bquote0(x)
#define FUSE_MAX_DAEMON_TIMEOUT_STRING  s3bquote(FUSE_MAX_DAEMON_TIMEOUT)
#endif  /* __APPLE__ */

/* Block counting info */
struct list_blocks {
    u_int       *bitmap;
    int         print_dots;
    uintmax_t   count;
};
#define BLOCKS_PER_DOT                  0x100

/****************************************************************************
 *                          FUNCTION DECLARATIONS                           *
 ****************************************************************************/

static print_stats_t s3b_config_print_stats;

static int parse_size_string(const char *s, uintmax_t *valp);
static void unparse_size_string(char *buf, size_t bmax, uintmax_t value);
static int search_access_for(const char *file, const char *accessId, char **idptr, char **pwptr);
static int handle_unknown_option(void *data, const char *arg, int key, struct fuse_args *outargs);
static void syslog_logger(int level, const char *fmt, ...) __attribute__ ((__format__ (__printf__, 2, 3)));
static void stderr_logger(int level, const char *fmt, ...) __attribute__ ((__format__ (__printf__, 2, 3)));
static int validate_config(void);
static void list_blocks_callback(void *arg, s3b_block_t block_num);
static void dump_config(void);
static void usage(void);

/****************************************************************************
 *                          VARIABLE DEFINITIONS                            *
 ****************************************************************************/

/* Upload/download strings */
static const char *const upload_download_names[] = { "download", "upload" };

/* Valid S3 access values */
static const char *const s3_acls[] = {
    S3_ACCESS_PRIVATE,
    S3_ACCESS_PUBLIC_READ,
    S3_ACCESS_PUBLIC_READ_WRITE,
    S3_ACCESS_AUTHENTICATED_READ
};

/* Valid S3 authentication types */
static const char *const s3_auth_types[] = {
    AUTH_VERSION_AWS2,
    AUTH_VERSION_AWS4,
};

/* Configuration structure */
static char user_agent_buf[64];
static struct s3b_config config = {

    /* HTTP config */
    .http_io= {
        .accessId=              NULL,
        .accessKey=             NULL,
        .baseURL=               NULL,
        .region=                NULL,
        .bucket=                NULL,
        .sse=                   NULL,
        .prefix=                S3BACKER_DEFAULT_PREFIX,
        .accessType=            S3BACKER_DEFAULT_ACCESS_TYPE,
        .authVersion=           S3BACKER_DEFAULT_AUTH_VERSION,
        .user_agent=            user_agent_buf,
        .compress=              S3BACKER_DEFAULT_COMPRESSION,
        .timeout=               S3BACKER_DEFAULT_TIMEOUT,
        .initial_retry_pause=   S3BACKER_DEFAULT_INITIAL_RETRY_PAUSE,
        .max_retry_pause=       S3BACKER_DEFAULT_MAX_RETRY_PAUSE,
    },

    /* "Eventual consistency" protection config */
    .ec_protect= {
        .min_write_delay=       S3BACKER_DEFAULT_MIN_WRITE_DELAY,
        .cache_time=            S3BACKER_DEFAULT_MD5_CACHE_TIME,
        .cache_size=            S3BACKER_DEFAULT_MD5_CACHE_SIZE,
    },

    /* Block cache config */
    .block_cache= {
        .cache_size=            S3BACKER_DEFAULT_BLOCK_CACHE_SIZE,
        .num_threads=           S3BACKER_DEFAULT_BLOCK_CACHE_NUM_THREADS,
        .write_delay=           S3BACKER_DEFAULT_BLOCK_CACHE_WRITE_DELAY,
        .max_dirty=             S3BACKER_DEFAULT_BLOCK_CACHE_MAX_DIRTY,
        .timeout=               S3BACKER_DEFAULT_BLOCK_CACHE_TIMEOUT,
        .read_ahead=            S3BACKER_DEFAULT_READ_AHEAD,
        .read_ahead_trigger=    S3BACKER_DEFAULT_READ_AHEAD_TRIGGER,
    },

    /* FUSE operations config */
    .fuse_ops= {
        .filename=              S3BACKER_DEFAULT_FILENAME,
        .stats_filename=        S3BACKER_DEFAULT_STATS_FILENAME,
        .file_mode=             -1,             /* default depends on 'read_only' */
    },

    /* Common stuff */
    .block_size=            0,
    .file_size=             0,
    .quiet=                 0,
    .erase=                 0,
    .no_auto_detect=        0,
    .reset=                 0,
    .log=                   syslog_logger
};

/*
 * Command line flags
 *
 * Note: each entry here is listed twice, so both version "--foo=X" and "-o foo=X" work.
 * See http://code.google.com/p/s3backer/issues/detail?id=7
 */
static const struct fuse_opt option_list[] = {
    {
        .templ=     "--accessFile=%s",
        .offset=    offsetof(struct s3b_config, accessFile),
    },
    {
        .templ=     "--accessId=%s",
        .offset=    offsetof(struct s3b_config, http_io.accessId),
    },
    {
        .templ=     "--accessKey=%s",
        .offset=    offsetof(struct s3b_config, http_io.accessKey),
    },
    {
        .templ=     "--accessType=%s",
        .offset=    offsetof(struct s3b_config, http_io.accessType),
    },
    {
        .templ=     "--accessEC2IAM=%s",
        .offset=    offsetof(struct s3b_config, http_io.ec2iam_role),
    },
    {
        .templ=     "--authVersion=%s",
        .offset=    offsetof(struct s3b_config, http_io.authVersion),
    },
    {
        .templ=     "--listBlocks",
        .offset=    offsetof(struct s3b_config, list_blocks),
        .value=     1
    },
    {
        .templ=     "--baseURL=%s",
        .offset=    offsetof(struct s3b_config, http_io.baseURL),
    },
    {
        .templ=     "--region=%s",
        .offset=    offsetof(struct s3b_config, http_io.region),
    },
    {
        .templ=     "--sse=%s",
        .offset=    offsetof(struct s3b_config, http_io.sse),
    },
    {
        .templ=     "--blockCacheSize=%u",
        .offset=    offsetof(struct s3b_config, block_cache.cache_size),
    },
    {
        .templ=     "--blockCacheSync",
        .offset=    offsetof(struct s3b_config, block_cache.synchronous),
        .value=     1
    },
    {
        .templ=     "--blockCacheThreads=%u",
        .offset=    offsetof(struct s3b_config, block_cache.num_threads),
    },
    {
        .templ=     "--blockCacheTimeout=%u",
        .offset=    offsetof(struct s3b_config, block_cache.timeout),
    },
    {
        .templ=     "--blockCacheWriteDelay=%u",
        .offset=    offsetof(struct s3b_config, block_cache.write_delay),
    },
    {
        .templ=     "--blockCacheMaxDirty=%u",
        .offset=    offsetof(struct s3b_config, block_cache.max_dirty),
    },
    {
        .templ=     "--blockCacheFlushWritableOnStartup",
        .offset=    offsetof(struct s3b_config, block_cache.flush_writable_on_startup),
        .value=     1
    },
    {
        .templ=     "--readAhead=%u",
        .offset=    offsetof(struct s3b_config, block_cache.read_ahead),
    },
    {
        .templ=     "--readAheadTrigger=%u",
        .offset=    offsetof(struct s3b_config, block_cache.read_ahead_trigger),
    },
    {
        .templ=     "--blockCacheFile=%s",
        .offset=    offsetof(struct s3b_config, block_cache.cache_file),
    },
    {
        .templ=     "--blockCacheNoVerify",
        .offset=    offsetof(struct s3b_config, block_cache.no_verify),
        .value=     1
    },
    {
        .templ=     "--blockSize=%s",
        .offset=    offsetof(struct s3b_config, block_size_str),
    },
    {
        .templ=     "--maxUploadSpeed=%s",
        .offset=    offsetof(struct s3b_config, max_speed_str[HTTP_UPLOAD]),
    },
    {
        .templ=     "--maxDownloadSpeed=%s",
        .offset=    offsetof(struct s3b_config, max_speed_str[HTTP_DOWNLOAD]),
    },
    {
        .templ=     "--md5CacheSize=%u",
        .offset=    offsetof(struct s3b_config, ec_protect.cache_size),
    },
    {
        .templ=     "--md5CacheTime=%u",
        .offset=    offsetof(struct s3b_config, ec_protect.cache_time),
    },
    {
        .templ=     "--debug",
        .offset=    offsetof(struct s3b_config, debug),
        .value=     1
    },
    {
        .templ=     "--debug-http",
        .offset=    offsetof(struct s3b_config, http_io.debug_http),
        .value=     1
    },
    {
        .templ=     "--quiet",
        .offset=    offsetof(struct s3b_config, quiet),
        .value=     1
    },
    {
        .templ=     "--erase",
        .offset=    offsetof(struct s3b_config, erase),
        .value=     1
    },
    {
        .templ=     "--reset-mounted-flag",
        .offset=    offsetof(struct s3b_config, reset),
        .value=     1
    },
    {
        .templ=     "--vhost",
        .offset=    offsetof(struct s3b_config, http_io.vhost),
        .value=     1
    },
    {
        .templ=     "--fileMode=%o",
        .offset=    offsetof(struct s3b_config, fuse_ops.file_mode),
    },
    {
        .templ=     "--filename=%s",
        .offset=    offsetof(struct s3b_config, fuse_ops.filename),
    },
    {
        .templ=     "--force",
        .offset=    offsetof(struct s3b_config, force),
        .value=     1
    },
    {
        .templ=     "--noAutoDetect",
        .offset=    offsetof(struct s3b_config, no_auto_detect),
        .value=     1
    },
    {
        .templ=     "--initialRetryPause=%u",
        .offset=    offsetof(struct s3b_config, http_io.initial_retry_pause),
    },
    {
        .templ=     "--maxRetryPause=%u",
        .offset=    offsetof(struct s3b_config, http_io.max_retry_pause),
    },
    {
        .templ=     "--minWriteDelay=%u",
        .offset=    offsetof(struct s3b_config, ec_protect.min_write_delay),
    },
    {
        .templ=     "--prefix=%s",
        .offset=    offsetof(struct s3b_config, http_io.prefix),
    },
    {
        .templ=     "--defaultContentEncoding=%s",
        .offset=    offsetof(struct s3b_config, http_io.default_ce),
    },
    {
        .templ=     "--readOnly",
        .offset=    offsetof(struct s3b_config, fuse_ops.read_only),
        .value=     1
    },
    {
        .templ=     "--size=%s",
        .offset=    offsetof(struct s3b_config, file_size_str),
    },
    {
        .templ=     "--statsFilename=%s",
        .offset=    offsetof(struct s3b_config, fuse_ops.stats_filename),
    },
    {
        .templ=     "--rrs",
        .offset=    offsetof(struct s3b_config, http_io.rrs),
        .value=     1
    },
    {
        .templ=     "--storageClass=%s",
        .offset=    offsetof(struct s3b_config, http_io.storage_class),
    },
    {
        .templ=     "--ssl",
        .offset=    offsetof(struct s3b_config, ssl),
        .value=     1
    },
    {
        .templ=     "--cacert=%s",
        .offset=    offsetof(struct s3b_config, http_io.cacert),
    },
    {
        .templ=     "--insecure",
        .offset=    offsetof(struct s3b_config, http_io.insecure),
        .value=     1
    },
    {
        .templ=     "--compress",
        .offset=    offsetof(struct s3b_config, http_io.compress),
        .value=     Z_DEFAULT_COMPRESSION
    },
    {
        .templ=     "--compress=%d",
        .offset=    offsetof(struct s3b_config, http_io.compress),
    },
    {
        .templ=     "--encrypt",
        .offset=    offsetof(struct s3b_config, encrypt),
        .value=     1
    },
    {
        .templ=     "--encrypt=%s",
        .offset=    offsetof(struct s3b_config, http_io.encryption),
    },
    {
        .templ=     "--keyLength=%u",
        .offset=    offsetof(struct s3b_config, http_io.key_length),
    },
    {
        .templ=     "--password=%s",
        .offset=    offsetof(struct s3b_config, http_io.password),
    },
    {
        .templ=     "--passwordFile=%s",
        .offset=    offsetof(struct s3b_config, password_file),
    },
    {
        .templ=     "--test",
        .offset=    offsetof(struct s3b_config, test),
        .value=     1
    },
    {
        .templ=     "--timeout=%u",
        .offset=    offsetof(struct s3b_config, http_io.timeout),
    },
    {
        .templ=     "--directIO",
        .offset=    offsetof(struct s3b_config, fuse_ops.direct_io),
        .value=     1
    },
};

/* Default flags we send to FUSE */
static const char *const s3backer_fuse_defaults[] = {
    "-okernel_cache",
    "-oallow_other",
    "-ouse_ino",
    "-omax_readahead=0",
    "-osubtype=s3backer",
    "-oentry_timeout=31536000",
    "-onegative_timeout=31536000",
    "-oattr_timeout=0",             // because statistics file length changes
    "-odefault_permissions",
#ifndef __FreeBSD__
    "-onodev",
#endif
    "-onosuid",
#ifdef __APPLE__
    "-odaemon_timeout=" FUSE_MAX_DAEMON_TIMEOUT_STRING,
#endif
/*  "-ointr", */
};

/* Size suffixes */
struct size_suffix {
    const char  *suffix;
    int         bits;
};
static const struct size_suffix size_suffixes[] = {
    {
        .suffix=    "k",
        .bits=      10
    },
    {
        .suffix=    "m",
        .bits=      20
    },
    {
        .suffix=    "g",
        .bits=      30
    },
    {
        .suffix=    "t",
        .bits=      40
    },
    {
        .suffix=    "p",
        .bits=      50
    },
    {
        .suffix=    "e",
        .bits=      60
    },
    {
        .suffix=    "z",
        .bits=      70
    },
    {
        .suffix=    "y",
        .bits=      80
    },
};

/* s3backer_store layers */
struct s3backer_store *block_cache_store;
struct s3backer_store *ec_protect_store;
struct s3backer_store *http_io_store;
struct s3backer_store *test_io_store;

/****************************************************************************
 *                      PUBLIC FUNCTION DEFINITIONS                         *
 ****************************************************************************/

struct s3b_config *
s3backer_get_config(int argc, char **argv)
{
    const int num_options = sizeof(option_list) / sizeof(*option_list);
    struct fuse_opt dup_option_list[2 * sizeof(option_list) + 1];
    char buf[1024];
    int i;

    /* Remember user creds */
    config.fuse_ops.uid = getuid();
    config.fuse_ops.gid = getgid();

    /* Set user-agent */
    snprintf(user_agent_buf, sizeof(user_agent_buf), "%s/%s/%s", PACKAGE, VERSION, s3backer_version);

    /* Copy passed args */
    memset(&config.fuse_args, 0, sizeof(config.fuse_args));
    for (i = 0; i < argc; i++) {
        if (fuse_opt_insert_arg(&config.fuse_args, i, argv[i]) != 0)
            err(1, "fuse_opt_insert_arg");
    }

    /* Insert our default FUSE options */
    for (i = 0; i < sizeof(s3backer_fuse_defaults) / sizeof(*s3backer_fuse_defaults); i++) {
        if (fuse_opt_insert_arg(&config.fuse_args, i + 1, s3backer_fuse_defaults[i]) != 0)
            err(1, "fuse_opt_insert_arg");
    }

    /* Create the equivalent fstab options (without the "--") for each option in the option list */
    memcpy(dup_option_list, option_list, sizeof(option_list));
    memcpy(dup_option_list + num_options, option_list, sizeof(option_list));
    for (i = num_options; i < 2 * num_options; i++)
        dup_option_list[i].templ += 2;
    dup_option_list[2 * num_options].templ = NULL;

    /* Parse command line flags */
    if (fuse_opt_parse(&config.fuse_args, &config, dup_option_list, handle_unknown_option) != 0)
        return NULL;

    /* Validate configuration */
    if (validate_config() != 0)
        return NULL;

    /* Set fsname based on configuration */
    snprintf(buf, sizeof(buf), "-ofsname=%s", config.description);
    if (fuse_opt_insert_arg(&config.fuse_args, 1, buf) != 0)
        err(1, "fuse_opt_insert_arg");

    /* Set up fuse_ops callbacks */
    config.fuse_ops.print_stats = s3b_config_print_stats;
    config.fuse_ops.s3bconf = &config;

    /* Debug */
    if (config.debug)
        dump_config();

    /* Done */
    return &config;
}

/*
 * Create the s3backer_store used at runtime. This method is invoked by fuse_op_init().
 */
struct s3backer_store *
s3backer_create_store(struct s3b_config *conf)
{
    struct s3backer_store *store;
    int32_t old_mount_token;
    int32_t new_mount_token;
    int r;

    /* Sanity check */
    if (http_io_store != NULL || test_io_store != NULL) {
        errno = EINVAL;
        return NULL;
    }

    /* Create HTTP (or test) layer */
    if (conf->test) {
        if ((test_io_store = test_io_create(&conf->http_io)) == NULL)
            return NULL;
        store = test_io_store;
    } else {
        if ((http_io_store = http_io_create(&conf->http_io)) == NULL)
            return NULL;
        store = http_io_store;
    }

    /* Create eventual consistency protection layer (if desired) */
    if (conf->ec_protect.cache_size > 0) {
        if ((ec_protect_store = ec_protect_create(&conf->ec_protect, store)) == NULL) 
            goto fail_with_errno;
        store = ec_protect_store;
    }

    /* Create block cache layer (if desired) */
    if (conf->block_cache.cache_size > 0) {
        if ((block_cache_store = block_cache_create(&conf->block_cache, store)) == NULL)
            goto fail_with_errno;
        store = block_cache_store;
    }

<<<<<<< HEAD
    /* Set mounted flag and check previous value one last time */
    srand(time(NULL));
    int mount_token = 0;
    while (mount_token == 0 || mount_token == -1)  /* don't generate special values */
        mount_token = rand();
    r = (*store->set_mounted)(store, &mounted, conf->fuse_ops.read_only ? -1 : mount_token);
    if (r != 0) {
        (*conf->log)(LOG_ERR, "error reading mounted flag on %s: %s", conf->description, strerror(r));
        goto fail;
    }
    if (mounted) {
        if (!conf->force && !conf->block_cache.perform_flush) {
            (*conf->log)(LOG_ERR, "%s appears to be mounted by another s3backer process", config.description);
=======
    /* Set mount token and check previous value one last time */
    new_mount_token = -1;
    if (!conf->fuse_ops.read_only) {
        srandom((long)time(NULL) ^ (long)&old_mount_token);
        do
            new_mount_token = random();
        while (new_mount_token <= 0);
    }
    if ((r = (*store->set_mount_token)(store, &old_mount_token, new_mount_token)) != 0) {
        (*conf->log)(LOG_ERR, "error reading mount token on %s: %s", conf->description, strerror(r));
        goto fail;
    }
    if (old_mount_token != 0) {
        if (!conf->force) {
            (*conf->log)(LOG_ERR, "%s appears to be mounted by another s3backer process (using mount token 0x%08x)",
              config.description, (int)old_mount_token);
>>>>>>> 4315dcd4
            r = EBUSY;
            goto fail;
        }
    }
    if (new_mount_token != -1)
        (*conf->log)(LOG_INFO, "established new mount token 0x%08x", (int)new_mount_token);

    /* Done */
    return store;

fail_with_errno:
    r = errno;
fail:
    if (store != NULL)
        (*store->destroy)(store);
    block_cache_store = NULL;
    ec_protect_store = NULL;
    http_io_store = NULL;
    test_io_store = NULL;
    errno = r;
    return NULL;
}

/****************************************************************************
 *                    INTERNAL FUNCTION DEFINITIONS                         *
 ****************************************************************************/

static void
s3b_config_print_stats(void *prarg, printer_t *printer)
{
    struct http_io_stats http_io_stats;
    struct ec_protect_stats ec_protect_stats;
    struct block_cache_stats block_cache_stats;
    double curl_reuse_ratio = 0.0;
    u_int total_oom = 0;
    u_int total_curls;

    /* Get HTTP stats */
    if (http_io_store != NULL)
        http_io_get_stats(http_io_store, &http_io_stats);

    /* Get EC protection stats */
    if (ec_protect_store != NULL)
        ec_protect_get_stats(ec_protect_store, &ec_protect_stats);

    /* Get block cache stats */
    if (block_cache_store != NULL)
        block_cache_get_stats(block_cache_store, &block_cache_stats);

    /* Print stats in human-readable form */
    if (http_io_store != NULL) {
        (*printer)(prarg, "%-28s %u\n", "http_normal_blocks_read", http_io_stats.normal_blocks_read);
        (*printer)(prarg, "%-28s %u\n", "http_normal_blocks_written", http_io_stats.normal_blocks_written);
        (*printer)(prarg, "%-28s %u\n", "http_zero_blocks_read", http_io_stats.zero_blocks_read);
        (*printer)(prarg, "%-28s %u\n", "http_zero_blocks_written", http_io_stats.zero_blocks_written);
        if (config.list_blocks) {
            (*printer)(prarg, "%-28s %u\n", "http_empty_blocks_read", http_io_stats.empty_blocks_read);
            (*printer)(prarg, "%-28s %u\n", "http_empty_blocks_written", http_io_stats.empty_blocks_written);
        }
        (*printer)(prarg, "%-28s %u\n", "http_gets", http_io_stats.http_gets.count);
        (*printer)(prarg, "%-28s %u\n", "http_puts", http_io_stats.http_puts.count);
        (*printer)(prarg, "%-28s %u\n", "http_deletes", http_io_stats.http_deletes.count);
        (*printer)(prarg, "%-28s %.3f sec\n", "http_avg_get_time", http_io_stats.http_gets.count > 0 ?
          http_io_stats.http_gets.time / http_io_stats.http_gets.count : 0.0);
        (*printer)(prarg, "%-28s %.3f sec\n", "http_avg_put_time", http_io_stats.http_puts.count > 0 ?
          http_io_stats.http_puts.time / http_io_stats.http_puts.count : 0.0);
        (*printer)(prarg, "%-28s %.3f sec\n", "http_avg_delete_time", http_io_stats.http_deletes.count > 0 ?
          http_io_stats.http_deletes.time / http_io_stats.http_deletes.count : 0.0);
        (*printer)(prarg, "%-28s %u\n", "http_unauthorized", http_io_stats.http_unauthorized);
        (*printer)(prarg, "%-28s %u\n", "http_forbidden", http_io_stats.http_forbidden);
        (*printer)(prarg, "%-28s %u\n", "http_stale", http_io_stats.http_stale);
        (*printer)(prarg, "%-28s %u\n", "http_verified", http_io_stats.http_verified);
        (*printer)(prarg, "%-28s %u\n", "http_mismatch", http_io_stats.http_mismatch);
        (*printer)(prarg, "%-28s %u\n", "http_5xx_error", http_io_stats.http_5xx_error);
        (*printer)(prarg, "%-28s %u\n", "http_4xx_error", http_io_stats.http_4xx_error);
        (*printer)(prarg, "%-28s %u\n", "http_other_error", http_io_stats.http_other_error);
        (*printer)(prarg, "%-28s %u\n", "http_canceled_writes", http_io_stats.http_canceled_writes);
        (*printer)(prarg, "%-28s %u\n", "http_num_retries", http_io_stats.num_retries);
        (*printer)(prarg, "%-28s %ju.%03u sec\n", "http_total_retry_delay",
          (uintmax_t)(http_io_stats.retry_delay / 1000), (u_int)(http_io_stats.retry_delay % 1000));
        total_curls = http_io_stats.curl_handles_created + http_io_stats.curl_handles_reused;
        if (total_curls > 0)
            curl_reuse_ratio = (double)http_io_stats.curl_handles_reused / (double)total_curls;
        (*printer)(prarg, "%-28s %.4f\n", "curl_handle_reuse_ratio", curl_reuse_ratio);
        (*printer)(prarg, "%-28s %u\n", "curl_timeouts", http_io_stats.curl_timeouts);
        (*printer)(prarg, "%-28s %u\n", "curl_connect_failed", http_io_stats.curl_connect_failed);
        (*printer)(prarg, "%-28s %u\n", "curl_host_unknown", http_io_stats.curl_host_unknown);
        (*printer)(prarg, "%-28s %u\n", "curl_out_of_memory", http_io_stats.curl_out_of_memory);
        (*printer)(prarg, "%-28s %u\n", "curl_other_error", http_io_stats.curl_other_error);
        total_oom += http_io_stats.out_of_memory_errors;
    }
    if (block_cache_store != NULL) {
        double read_hit_ratio = 0.0;
        double write_hit_ratio = 0.0;
        u_int total_reads;
        u_int total_writes;

        total_reads = block_cache_stats.read_hits + block_cache_stats.read_misses;
        if (total_reads != 0)
            read_hit_ratio = (double)block_cache_stats.read_hits / (double)total_reads;
        total_writes = block_cache_stats.write_hits + block_cache_stats.write_misses;
        if (total_writes != 0)
            write_hit_ratio = (double)block_cache_stats.write_hits / (double)total_writes;
        (*printer)(prarg, "%-28s %u blocks\n", "block_cache_current_size", block_cache_stats.current_size);
        (*printer)(prarg, "%-28s %u blocks\n", "block_cache_initial_size", block_cache_stats.initial_size);
        (*printer)(prarg, "%-28s %.4f\n", "block_cache_dirty_ratio", block_cache_stats.dirty_ratio);
        (*printer)(prarg, "%-28s %u\n", "block_cache_read_hits", block_cache_stats.read_hits);
        (*printer)(prarg, "%-28s %u\n", "block_cache_read_misses", block_cache_stats.read_misses);
        (*printer)(prarg, "%-28s %.4f\n", "block_cache_read_hit_ratio", read_hit_ratio);
        (*printer)(prarg, "%-28s %u\n", "block_cache_write_hits", block_cache_stats.write_hits);
        (*printer)(prarg, "%-28s %u\n", "block_cache_write_misses", block_cache_stats.write_misses);
        (*printer)(prarg, "%-28s %.4f\n", "block_cache_write_hit_ratio", write_hit_ratio);
        (*printer)(prarg, "%-28s %u\n", "block_cache_verified", block_cache_stats.verified);
        (*printer)(prarg, "%-28s %u\n", "block_cache_mismatch", block_cache_stats.mismatch);
        total_oom += block_cache_stats.out_of_memory_errors;
    }
    if (ec_protect_store != NULL) {
        (*printer)(prarg, "%-28s %u blocks\n", "md5_cache_current_size", ec_protect_stats.current_cache_size);
        (*printer)(prarg, "%-28s %u\n", "md5_cache_data_hits", ec_protect_stats.cache_data_hits);
        (*printer)(prarg, "%-28s %ju.%03u sec\n", "md5_cache_full_delays",
          (uintmax_t)(ec_protect_stats.cache_full_delay / 1000), (u_int)(ec_protect_stats.cache_full_delay % 1000));
        (*printer)(prarg, "%-28s %ju.%03u sec\n", "md5_cache_write_delays",
          (uintmax_t)(ec_protect_stats.repeated_write_delay / 1000), (u_int)(ec_protect_stats.repeated_write_delay % 1000));
        total_oom += ec_protect_stats.out_of_memory_errors;
    }
    (*printer)(prarg, "%-28s %u\n", "out_of_memory_errors", total_oom);
}

static int
parse_size_string(const char *s, uintmax_t *valp)
{
    char suffix[3] = { '\0' };
    int nconv;

    nconv = sscanf(s, "%ju%2s", valp, suffix);
    if (nconv < 1)
        return -1;
    if (nconv >= 2) {
        int found = 0;
        int i;

        for (i = 0; i < sizeof(size_suffixes) / sizeof(*size_suffixes); i++) {
            const struct size_suffix *const ss = &size_suffixes[i];

            if (ss->bits >= sizeof(off_t) * 8)
                break;
            if (strcasecmp(suffix, ss->suffix) == 0) {
                *valp <<= ss->bits;
                found = 1;
                break;
            }
        }
        if (!found)
            return -1;
    }
    return 0;
}

static void
unparse_size_string(char *buf, size_t bmax, uintmax_t value)
{
    uintmax_t unit;
    int i;

    if (value == 0) {
        snprintf(buf, bmax, "0");
        return;
    }
    for (i = sizeof(size_suffixes) / sizeof(*size_suffixes); i-- > 0; ) {
        const struct size_suffix *const ss = &size_suffixes[i];

        if (ss->bits >= sizeof(off_t) * 8)
            continue;
        unit = (uintmax_t)1 << ss->bits;
        if (value % unit == 0) {
            snprintf(buf, bmax, "%ju%s", value / unit, ss->suffix);
            return;
        }
    }
    snprintf(buf, bmax, "%ju", value);
}

/**
 * Handle command-line flag.
 */
static int
handle_unknown_option(void *data, const char *arg, int key, struct fuse_args *outargs)
{
    /* Check options */
    if (key == FUSE_OPT_KEY_OPT) {

        /* Debug flags */
        if (strcmp(arg, "-d") == 0)
            config.debug = 1;
        if (strcmp(arg, "-d") == 0 || strcmp(arg, "-f") == 0)
            config.log = stderr_logger;

        /* Version */
        if (strcmp(arg, "--version") == 0 || strcmp(arg, "-v") == 0) {
            fprintf(stderr, "%s version %s (%s)\n", PACKAGE, VERSION, s3backer_version);
            fprintf(stderr, "Copyright (C) 2008-2011 Archie L. Cobbs.\n");
            fprintf(stderr, "This is free software; see the source for copying conditions.  There is NO\n");
            fprintf(stderr, "warranty; not even for MERCHANTABILITY or FITNESS FOR A PARTICULAR PURPOSE.\n");
            exit(0);
        }

        /* Help */
        if (strcmp(arg, "--help") == 0 || strcmp(arg, "-h") == 0 || strcmp(arg, "-?") == 0) {
            usage();
            exit(0);
        }

        /* Unknown; pass it through to fuse_main() */
        return 1;
    }

    /* Get bucket parameter */
    if (config.http_io.bucket == NULL) {
        if ((config.http_io.bucket = strdup(arg)) == NULL)
            err(1, "strdup");
        return 0;
    }

    /* Copy mount point */
    if (config.mount == NULL) {
        if ((config.mount = strdup(arg)) == NULL)
            err(1, "strdup");
        return 1;
    }

    /* Pass subsequent paramters on to fuse_main() */
    return 1;
}

static int
search_access_for(const char *file, const char *accessId, char **idptr, char **pwptr)
{
    char buf[1024];
    FILE *fp;

    if (idptr != NULL)
        *idptr = NULL;
    if (pwptr != NULL)
        *pwptr = NULL;
    if ((fp = fopen(file, "r")) == NULL)
        return 0;
    while (fgets(buf, sizeof(buf), fp) != NULL) {
        char *colon;

        if (*buf == '#' || *buf == '\0' || isspace(*buf) || (colon = strchr(buf, ':')) == NULL)
            continue;
        while (*buf != '\0' && isspace(buf[strlen(buf) - 1]))
            buf[strlen(buf) - 1] = '\0';
        *colon = '\0';
        if (accessId != NULL && strcmp(buf, accessId) != 0)
            continue;
        if (idptr != NULL && (*idptr = strdup(buf)) == NULL)
            err(1, "strdup");
        if (pwptr != NULL && (*pwptr = strdup(colon + 1)) == NULL)
            err(1, "strdup");
        fclose(fp);
        return 1;
    }
    fclose(fp);
    return 0;
}

static int
validate_config(void)
{
    struct s3backer_store *s3b;
    const int customBaseURL = config.http_io.baseURL != NULL;
    const int customRegion = config.http_io.region != NULL;
    off_t auto_file_size;
    u_int auto_block_size;
    uintmax_t value;
    const char *s;
    char blockSizeBuf[64];
    char fileSizeBuf[64];
    struct stat sb;
    char urlbuf[512];
    int i;
    int r;

    /* Default to $HOME/.s3backer for accessFile */
    if (config.http_io.ec2iam_role == NULL && config.accessFile == NULL) {
        const char *home = getenv("HOME");
        char buf[PATH_MAX];

        if (home != NULL) {
            snprintf(buf, sizeof(buf), "%s/%s", home, S3BACKER_DEFAULT_PWD_FILE);
            if ((config.accessFile = strdup(buf)) == NULL)
                err(1, "strdup");
        }
    }

    /* Auto-set file mode in read_only if not explicitly set */
    if (config.fuse_ops.file_mode == -1) {
        config.fuse_ops.file_mode = config.fuse_ops.read_only ?
          S3BACKER_DEFAULT_FILE_MODE_READ_ONLY : S3BACKER_DEFAULT_FILE_MODE;
    }

    /* If no accessId specified, default to first in accessFile */
    if (config.http_io.accessId == NULL && config.accessFile != NULL)
        search_access_for(config.accessFile, NULL, &config.http_io.accessId, NULL);
    if (config.http_io.accessId != NULL && *config.http_io.accessId == '\0')
        config.http_io.accessId = NULL;

    /* If no accessId, only read operations will succeed */
    if (config.http_io.accessId == NULL && !config.fuse_ops.read_only && !customBaseURL && config.http_io.ec2iam_role == NULL) {
        warnx("warning: no `accessId' specified; only read operations will succeed");
        warnx("you can eliminate this warning by providing the `--readOnly' flag");
    }

    /* Find key in file if not specified explicitly */
    if (config.http_io.accessId == NULL && config.http_io.accessKey != NULL) {
        warnx("an `accessKey' was specified but no `accessId' was specified");
        return -1;
    }
    if (config.http_io.accessId != NULL) {
        if (config.http_io.accessKey == NULL && config.accessFile != NULL)
            search_access_for(config.accessFile, config.http_io.accessId, NULL, &config.http_io.accessKey);
        if (config.http_io.accessKey == NULL) {
            warnx("no `accessKey' specified");
            return -1;
        }
    }

    /* Check for conflict between explicit accessId and EC2 IAM role */
    if (config.http_io.accessId != NULL && config.http_io.ec2iam_role != NULL) {
        warnx("an `accessKey' must not be specified when an `accessEC2IAM' role is specified");
        return -1;
    }

    /* Check auth version */
    for (i = 0; i < sizeof(s3_auth_types) / sizeof(*s3_auth_types); i++) {
        if (strcmp(config.http_io.authVersion, s3_auth_types[i]) == 0)
            break;
    }
    if (i == sizeof(s3_auth_types) / sizeof(*s3_auth_types)) {
        warnx("illegal authentication version `%s'", config.http_io.authVersion);
        return -1;
    }

    /* Check bucket/testdir */
    if (!config.test) {
        if (config.http_io.bucket == NULL) {
            warnx("no S3 bucket specified");
            return -1;
        }
        if (*config.http_io.bucket == '\0' || *config.http_io.bucket == '/' || strchr(config.http_io.bucket, '/') != 0) {
            warnx("invalid S3 bucket `%s'", config.http_io.bucket);
            return -1;
        }
    } else {
        if (config.http_io.bucket == NULL) {
            warnx("no test directory specified");
            return -1;
        }
        if (stat(config.http_io.bucket, &sb) == -1) {
            warn("%s", config.http_io.bucket);
            return -1;
        }
        if (!S_ISDIR(sb.st_mode)) {
            errno = ENOTDIR;
            warn("%s", config.http_io.bucket);
            return -1;
        }
    }

    /* Check storage class */
    if (config.http_io.storage_class != NULL
      && strcmp(config.http_io.storage_class, STORAGE_CLASS_STANDARD) != 0
      && strcmp(config.http_io.storage_class, STORAGE_CLASS_STANDARD_IA) != 0
      && strcmp(config.http_io.storage_class, STORAGE_CLASS_REDUCED_REDUNDANCY) != 0) {
        warnx("invalid storage class `%s'", config.http_io.storage_class);
        return -1;
    }

    /* Check server side encryption type */
    if (config.http_io.sse != NULL && strcmp(config.http_io.sse, REQUIRED_SSE_VALUE) != 0) {
        warnx("invalid sse type `%s' (only `%s' is supported)", config.http_io.sse, REQUIRED_SSE_VALUE);
        return -1;
    }

    /* Set default or custom region */
    if (config.http_io.region == NULL)
        config.http_io.region = S3BACKER_DEFAULT_REGION;
    if (customRegion)
        config.http_io.vhost = 1;

    /* Set default base URL */
    if (config.http_io.baseURL == NULL) {
        if (customRegion && strcmp(config.http_io.region, S3BACKER_DEFAULT_REGION) != 0)
            snprintf(urlbuf, sizeof(urlbuf), "http%s://s3-%s.%s/", config.ssl ? "s" : "", config.http_io.region, S3_DOMAIN);
        else
            snprintf(urlbuf, sizeof(urlbuf), "http%s://s3.%s/", config.ssl ? "s" : "", S3_DOMAIN);
        if ((config.http_io.baseURL = strdup(urlbuf)) == NULL) {
            warn("malloc");
            return -1;
        }
    }

    /* Check base URL */
    s = NULL;
    if (strncmp(config.http_io.baseURL, "http://", 7) == 0)
        s = config.http_io.baseURL + 7;
    else if (strncmp(config.http_io.baseURL, "https://", 8) == 0)
        s = config.http_io.baseURL + 8;
    if (s != NULL && (*s == '/' || *s == '\0'))
        s = NULL;
    if (s != NULL && (s = strrchr(s, '/')) == NULL) {
        warnx("base URL must end with a '/'");
        s = NULL;
    }
    if (s != NULL && s[1] != '\0') {
        warnx("base URL must end with a '/' not '%c'", s[1]);
        s = NULL;
    }
    if (s == NULL) {
        warnx("invalid base URL `%s'", config.http_io.baseURL);
        return -1;
    }
    if (config.ssl && customBaseURL && strncmp(config.http_io.baseURL, "https", 5) != 0) {
        warnx("non-SSL `--baseURL' conflicts with `--ssl'");
        return -1;
    }

    /* Handle virtual host style URL (prefix hostname with bucket name) */
    if (config.http_io.vhost) {
        size_t buflen;
        int schemelen;
        char *buf;

        schemelen = strchr(config.http_io.baseURL, ':') - config.http_io.baseURL + 3;
        buflen = strlen(config.http_io.bucket) + 1 + strlen(config.http_io.baseURL) + 1;
        if ((buf = malloc(buflen)) == NULL)
            err(1, "malloc(%u)", (u_int)buflen);
        snprintf(buf, buflen, "%.*s%s.%s", schemelen, config.http_io.baseURL,
          config.http_io.bucket, config.http_io.baseURL + schemelen);
        config.http_io.baseURL = buf;
    }

    /* Check S3 access privilege */
    for (i = 0; i < sizeof(s3_acls) / sizeof(*s3_acls); i++) {
        if (strcmp(config.http_io.accessType, s3_acls[i]) == 0)
            break;
    }
    if (i == sizeof(s3_acls) / sizeof(*s3_acls)) {
        warnx("illegal access type `%s'", config.http_io.accessType);
        return -1;
    }

    /* Check filenames */
    if (strchr(config.fuse_ops.filename, '/') != NULL || *config.fuse_ops.filename == '\0') {
        warnx("illegal filename `%s'", config.fuse_ops.filename);
        return -1;
    }
    if (strchr(config.fuse_ops.stats_filename, '/') != NULL) {
        warnx("illegal stats filename `%s'", config.fuse_ops.stats_filename);
        return -1;
    }

    /* Apply default encryption */
    if (config.http_io.encryption == NULL && config.encrypt)
        config.http_io.encryption = strdup(S3BACKER_DEFAULT_ENCRYPTION);

    /* Uppercase encryption name for consistency */
    if (config.http_io.encryption != NULL) {
        char *t;

        if ((t = strdup(config.http_io.encryption)) == NULL)
            err(1, "strdup()");
        for (i = 0; t[i] != '\0'; i++)
            t[i] = toupper(t[i]);
        config.http_io.encryption = t;
    }

    /* Check encryption and get key */
    if (config.http_io.encryption != NULL) {
        char pwbuf[1024];
        FILE *fp;

        if (config.password_file != NULL && config.http_io.password != NULL) {
            warnx("specify only one of `--password' or `--passwordFile'");
            return -1;
        }
        if (config.password_file == NULL && config.http_io.password == NULL) {
            if ((s = getpass("Password: ")) == NULL)
                err(1, "getpass()");
        }
        if (config.password_file != NULL) {
            assert(config.http_io.password == NULL);
            if ((fp = fopen(config.password_file, "r")) == NULL) {
                warn("can't open encryption key file `%s'", config.password_file);
                return -1;
            }
            if (fgets(pwbuf, sizeof(pwbuf), fp) == NULL || *pwbuf == '\0') {
                warnx("can't read encryption key from file `%s'", config.password_file);
                fclose(fp);
                return -1;
            }
            if (pwbuf[strlen(pwbuf) - 1] == '\n')
                pwbuf[strlen(pwbuf) - 1] = '\0';
            fclose(fp);
            s = pwbuf;
        }
        if (config.http_io.password == NULL && (config.http_io.password = strdup(s)) == NULL)
            err(1, "strdup()");
        if (config.http_io.key_length > EVP_MAX_KEY_LENGTH) {
            warnx("`--keyLength' value must be positive and at most %u", EVP_MAX_KEY_LENGTH);
            return -1;
        }
    } else {
        if (config.http_io.password != NULL)
            warnx("unexpected flag `%s' (`--encrypt' was not specified)", "--password");
        else if (config.password_file != NULL)
            warnx("unexpected flag `%s' (`--encrypt' was not specified)", "--passwordFile");
        if (config.http_io.key_length != 0)
            warnx("unexpected flag `%s' (`--encrypt' was not specified)", "--keyLength");
    }

    /* We always want to compress if we are encrypting */
    if (config.http_io.encryption != NULL && config.http_io.compress == Z_NO_COMPRESSION)
        config.http_io.compress = Z_DEFAULT_COMPRESSION;

    /* Check compression level */
    switch (config.http_io.compress) {
    case Z_DEFAULT_COMPRESSION:
    case Z_NO_COMPRESSION:
        break;
    default:
        if (config.http_io.compress < Z_BEST_SPEED || config.http_io.compress > Z_BEST_COMPRESSION) {
            warnx("illegal compression level `%d'", config.http_io.compress);
            return -1;
        }
        break;
    }

    /* Disable md5 cache when in read only mode */
    if (config.fuse_ops.read_only) {
        config.ec_protect.cache_size = 0;
        config.ec_protect.cache_time = 0;
        config.ec_protect.min_write_delay = 0;
    }

    /* Check time/cache values */
    if (config.ec_protect.cache_size == 0 && config.ec_protect.cache_time > 0) {
        warnx("`md5CacheTime' must zero when MD5 cache is disabled");
        return -1;
    }
    if (config.ec_protect.cache_size == 0 && config.ec_protect.min_write_delay > 0) {
        warnx("`minWriteDelay' must zero when MD5 cache is disabled");
        return -1;
    }
    if (config.ec_protect.cache_time > 0
      && config.ec_protect.cache_time < config.ec_protect.min_write_delay) {
        warnx("`md5CacheTime' must be at least `minWriteDelay'");
        return -1;
    }
    if (config.http_io.initial_retry_pause > config.http_io.max_retry_pause) {
        warnx("`maxRetryPause' must be at least `initialRetryPause'");
        return -1;
    }

    /* Parse block and file sizes */
    if (config.block_size_str != NULL) {
        if (parse_size_string(config.block_size_str, &value) == -1 || value == 0) {
            warnx("invalid block size `%s'", config.block_size_str);
            return -1;
        }
        if ((u_int)value != value) {
            warnx("block size `%s' is too big", config.block_size_str);
            return -1;
        }
        config.block_size = value;
    }
    if (config.file_size_str != NULL) {
        if (parse_size_string(config.file_size_str, &value) == -1 || value == 0) {
            warnx("invalid file size `%s'", config.block_size_str);
            return -1;
        }
        config.file_size = value;
    }

    /* Parse upload/download speeds */
    for (i = 0; i < 2; i++) {
        if (config.max_speed_str[i] != NULL) {
            if (parse_size_string(config.max_speed_str[i], &value) == -1 || value == 0) {
                warnx("invalid max %s speed `%s'", upload_download_names[i], config.max_speed_str[i]);
                return -1;
            }
            if ((curl_off_t)(value / 8) != (value / 8)) {
                warnx("max %s speed `%s' is too big", upload_download_names[i], config.max_speed_str[i]);
                return -1;
            }
            config.http_io.max_speed[i] = value;
        }
        if (config.http_io.max_speed[i] != 0 && config.block_size / (config.http_io.max_speed[i] / 8) >= config.http_io.timeout) {
            warnx("configured timeout of %us is too short for block size of %u bytes and max %s speed %s bps",
              config.http_io.timeout, config.block_size, upload_download_names[i], config.max_speed_str[i]);
            return -1;
        }
    }

    /* Check block cache config */
    if (config.block_cache.cache_size > 0 && config.block_cache.num_threads <= 0) {
        warnx("invalid block cache thread pool size %u", config.block_cache.num_threads);
        return -1;
    }
    if (config.block_cache.write_delay > 0 && config.block_cache.synchronous) {
        warnx("`--blockCacheSync' requires setting `--blockCacheWriteDelay=0'");
        return -1;
    }
    if (config.block_cache.cache_size > 0 && config.block_cache.cache_file != NULL) {
        int bs_bits = ffs(config.block_size) - 1;
        int cs_bits = ffs(config.block_cache.cache_size);

        if (bs_bits + cs_bits >= sizeof(off_t) * 8 - 1) {
            warnx("the block cache is too big to fit within a single file (%u blocks x %u bytes)",
              config.block_cache.cache_size, config.block_size);
            return -1;
        }
    }
    if (config.block_cache.cache_file == NULL && config.block_cache.flush_writable_on_startup) {
        warnx("`--blockCacheFlushWritableOnStartup' requires specifying `--blockCacheFile'");
        return -1;
    }

    /* Check mount point */
    if (config.erase || config.reset) {
        if (config.mount != NULL) {
            warnx("no mount point should be specified with `--erase' or `--reset-mounted-flag'");
            return -1;
        }
    } else {
        if (config.mount == NULL) {
            warnx("no mount point specified");
            return -1;
        }
    }

    /* Format descriptive string of what we're mounting */
    if (config.test) {
        snprintf(config.description, sizeof(config.description), "%s%s/%s",
          "file://", config.http_io.bucket, config.http_io.prefix);
    } else if (config.http_io.vhost)
        snprintf(config.description, sizeof(config.description), "%s%s", config.http_io.baseURL, config.http_io.prefix);
    else {
        snprintf(config.description, sizeof(config.description), "%s%s/%s",
          config.http_io.baseURL, config.http_io.bucket, config.http_io.prefix);
    }

    /*
     * Read the first block (if any) to determine existing file and block size,
     * and compare with configured sizes (if given).
     */
    if (config.test)
        config.no_auto_detect = 1;
    if (config.no_auto_detect)
        r = ENOENT;
    else {
        config.http_io.debug = config.debug;
        config.http_io.quiet = config.quiet;
        config.http_io.log = config.log;
        if ((s3b = http_io_create(&config.http_io)) == NULL)
            err(1, "http_io_create");
        if (!config.quiet)
            warnx("auto-detecting block size and total file size...");
        r = (*s3b->meta_data)(s3b, &auto_file_size, &auto_block_size);
        (*s3b->destroy)(s3b);
    }

    /* Check result */
    switch (r) {
    case 0:
        unparse_size_string(blockSizeBuf, sizeof(blockSizeBuf), (uintmax_t)auto_block_size);
        unparse_size_string(fileSizeBuf, sizeof(fileSizeBuf), (uintmax_t)auto_file_size);
        if (!config.quiet)
            warnx("auto-detected block size=%s and total size=%s", blockSizeBuf, fileSizeBuf);
        if (config.block_size == 0)
            config.block_size = auto_block_size;
        else if (auto_block_size != config.block_size) {
            char buf[64];

            unparse_size_string(buf, sizeof(buf), (uintmax_t)config.block_size);
            if (config.force) {
                if (!config.quiet) {
                    warnx("warning: configured block size %s != filesystem block size %s,\n"
                      "but you said `--force' so I'll proceed anyway even though your data will\n"
                      "probably not read back correctly.", buf, blockSizeBuf);
                }
            } else
                errx(1, "error: configured block size %s != filesystem block size %s", buf, blockSizeBuf);
        }
        if (config.file_size == 0)
            config.file_size = auto_file_size;
        else if (auto_file_size != config.file_size) {
            char buf[64];

            unparse_size_string(buf, sizeof(buf), (uintmax_t)config.file_size);
            if (config.force) {
                if (!config.quiet) {
                    warnx("warning: configured file size %s != filesystem file size %s,\n"
                      "but you said `--force' so I'll proceed anyway even though your data will\n"
                      "probably not read back correctly.", buf, fileSizeBuf);
                }
            } else
                errx(1, "error: configured file size %s != filesystem file size %s", buf, fileSizeBuf);
        }
        break;
    case ENOENT:
    {
        const char *why = config.no_auto_detect ? "disabled" : "failed";
        int config_block_size = config.block_size;

        if (config.file_size == 0)
            errx(1, "error: auto-detection of filesystem size %s; please specify `--size'", why);
        if (config.block_size == 0)
            config.block_size = S3BACKER_DEFAULT_BLOCKSIZE;
        unparse_size_string(blockSizeBuf, sizeof(blockSizeBuf), (uintmax_t)config.block_size);
        unparse_size_string(fileSizeBuf, sizeof(fileSizeBuf), (uintmax_t)config.file_size);
        if (!config.quiet) {
            warnx("auto-detection %s; using %s block size %s and file size %s", why,
              config_block_size == 0 ? "default" : "configured", blockSizeBuf, fileSizeBuf);
        }
        break;
    }
    default:
        errno = r;
        err(1, "can't read data store meta-data");
        break;
    }

<<<<<<< HEAD
    /* Check whether already mounted */
    if (!config.test && !config.erase && !config.reset) {
        int s3_mount_token;
        int file_mount_token;

        /* get s3 mount token */
        config.http_io.debug = config.debug;
        config.http_io.quiet = config.quiet;
        config.http_io.log = config.log;
        if ((s3b = http_io_create(&config.http_io)) == NULL)
            err(1, "http_io_create");
        r = (*s3b->set_mounted)(s3b, &s3_mount_token, -1);
        (*s3b->destroy)(s3b);
        if (r != 0) {
            errno = r;
            err(1, "error reading mounted flag");
        }

        /* get cache file header mount token */
        if ((r = s3b_dcache_get_mount_token(config.block_cache.cache_file, &file_mount_token)) != 0) {
            errx(1, "error reading mount token from cache file (%u)", r);
        }

        /* either mount token can be 0 (not mounted) or
         * non-zero (mounted with that value).
         *
         * If both are 0 (clean unmount) proceed with mount
         *
         * If --blockCacheFlushWritableOnStartup is specified
         * and the values are the same, we have the corresponding
         * cache file for the last mount. Proceed with mount
         * and cache writeback.
         *
         * If --blockCacheFlushWritableOnStartup specified
         * and the values are different, we have a dirty cache
         * which wasn't used the last time s3 was mounted. This
         * is not recoverable. Fail.
         *
         * If --blockCacheFlushWritableOnStartup NOT specified
         * then fail unless --force (previous behaviour).
         *
         */
        if (s3_mount_token || file_mount_token) {
            if (config.block_cache.flush_writable_on_startup) {
                if (file_mount_token == s3_mount_token) {
                    config.block_cache.perform_flush = 1;
                } else {
                    errx(1, "mount token mismatch (%u != %u): dirty blocks in cache file not recoverable\n"
                            "remount without --blockCacheFlushWritableOnStartup and with --force to repair\n"
                            "WARNING: dirty blocks in cache will be LOST",
                            file_mount_token, s3_mount_token);
                }
            } else {
                if (!config.force)
                    errx(1, "error: %s appears to be already mounted", config.description);
                if (!config.quiet) {
                    warnx("warning: filesystem appears already mounted but you said `--force'\n"
                      " so I'll proceed anyway even though your data may get corrupted.\n");
                }
            }
        }
    }

=======
>>>>>>> 4315dcd4
    /* Check computed block and file sizes */
    if (config.block_size != (1 << (ffs(config.block_size) - 1))) {
        warnx("block size must be a power of 2");
        return -1;
    }
    if (config.file_size % config.block_size != 0) {
        warnx("file size must be a multiple of block size");
        return -1;
    }
    config.num_blocks = config.file_size / config.block_size;
    if (sizeof(s3b_block_t) < sizeof(config.num_blocks)
      && config.num_blocks > ((off_t)1 << (sizeof(s3b_block_t) * 8))) {
        warnx("more than 2^%d blocks: decrease file size or increase block size", (int)(sizeof(s3b_block_t) * 8));
        return -1;
    }

    /* Check block size vs. encryption block size */
    if (config.http_io.encryption != NULL && config.block_size % EVP_MAX_IV_LENGTH != 0) {
        warnx("block size must be at least %u when encryption is enabled", EVP_MAX_IV_LENGTH);
        return -1;
    }

    /* Check that MD5 cache won't eventually deadlock */
    if (config.ec_protect.cache_size > 0
      && config.ec_protect.cache_time == 0
      && config.ec_protect.cache_size < config.num_blocks) {
        warnx("`md5CacheTime' is infinite but `md5CacheSize' is less than the number of blocks, so eventual deadlock will result");
        return -1;
    }

    /* No point in the caches being bigger than necessary */
    if (config.ec_protect.cache_size > config.num_blocks) {
        warnx("MD5 cache size (%ju) is greater that the total number of blocks (%ju); automatically reducing",
          (uintmax_t)config.ec_protect.cache_size, (uintmax_t)config.num_blocks);
        config.ec_protect.cache_size = config.num_blocks;
    }
    if (config.block_cache.cache_size > config.num_blocks) {
        warnx("block cache size (%ju) is greater that the total number of blocks (%ju); automatically reducing",
          (uintmax_t)config.block_cache.cache_size, (uintmax_t)config.num_blocks);
        config.block_cache.cache_size = config.num_blocks;
    }

#ifdef __APPLE__
    /* On MacOS, warn if kernel timeouts can happen prior to our own timeout */
    {
        u_int total_time = 0;
        u_int retry_pause = 0;
        u_int total_pause;

        /*
         * Determine how much total time an operation can take including retries.
         * We have to use the same exponential backoff algorithm.
         */
        for (total_pause = 0; 1; total_pause += retry_pause) {
            total_time += config.http_io.timeout * 1000;
            if (total_pause >= config.http_io.max_retry_pause)
                break;
            retry_pause = retry_pause > 0 ? retry_pause * 2 : config.http_io.initial_retry_pause;
            if (total_pause + retry_pause > config.http_io.max_retry_pause)
                retry_pause = config.http_io.max_retry_pause - total_pause;
            total_time += retry_pause;
        }

        /* Convert from milliseconds to seconds */
        total_time = (total_time + 999) / 1000;

        /* Warn if exceeding MacFUSE limit */
        if (total_time >= FUSE_MAX_DAEMON_TIMEOUT && !config.quiet) {
            warnx("warning: maximum possible I/O delay (%us) >= MacFUSE limit (%us);", total_time, FUSE_MAX_DAEMON_TIMEOUT);
            warnx("consider lower settings for `--maxRetryPause' and/or `--timeout'.");
        }
    }
#endif  /* __APPLE__ */

    /* Copy common stuff into sub-module configs */
    config.block_cache.block_size = config.block_size;
    config.block_cache.log = config.log;
    config.http_io.debug = config.debug;
    config.http_io.quiet = config.quiet;
    config.http_io.block_size = config.block_size;
    config.http_io.num_blocks = config.num_blocks;
    config.http_io.log = config.log;
    config.ec_protect.block_size = config.block_size;
    config.ec_protect.log = config.log;
    config.fuse_ops.block_size = config.block_size;
    config.fuse_ops.num_blocks = config.num_blocks;
    config.fuse_ops.log = config.log;

    /* Check whether already mounted, and if so, compare mount token against on-disk cache (if any) */
    if (!config.test && !config.erase && !config.reset) {
        int32_t mount_token;

        /* Read s3 mount token */
        config.http_io.debug = config.debug;
        config.http_io.quiet = config.quiet;
        config.http_io.log = config.log;
        if ((s3b = http_io_create(&config.http_io)) == NULL)
            err(1, "http_io_create");
        r = (*s3b->set_mount_token)(s3b, &mount_token, -1);
        (*s3b->destroy)(s3b);
        if (r != 0) {
            errno = r;
            err(1, "error reading mount token");
        }

        /*
         * The disk cache also has a mount token, so we need to do some extra checking.
         * Either token can be 0 (i.e., not present -> not mounted) or != 0 (mounted).
         *
         * If neither token is present, proceed with mount. Note: there should not be
         * any dirty blocks in the disk cache in this case, because this represents a
         * clean unmount situation.
         *
         * If the cache has a token, but S3 has none, that means someone must have used
         * `--reset-mounted-flag' to clear it from S3 since the last time the disk cache was
         * used. In that case, `--force' is required to continue using the disk cache,
         * or `--reset-mounted-flag' must be used to clear the disk cache flag as well.
         */
        if (config.block_cache.cache_file != NULL) {
            int32_t cache_mount_token = -1;
            struct stat cache_file_stat;
            struct s3b_dcache *dcache;

            /* Open disk cache file, if any, and read the mount token therein, if any */
            if (stat(config.block_cache.cache_file, &cache_file_stat) == -1) {
                if (errno != ENOENT)
                    err(1, "can't open cache file `%s'", config.block_cache.cache_file);
            } else {
                if ((r = s3b_dcache_open(&dcache, config.log, config.block_cache.cache_file,
                  config.block_cache.block_size, config.block_cache.cache_size, NULL, NULL)) != 0)
                    errx(1, "error opening cache file `%s': %s", config.block_cache.cache_file, strerror(r));
                if (s3b_dcache_has_mount_token(dcache) && (r = s3b_dcache_set_mount_token(dcache, &cache_mount_token, -1)) != 0)
                    errx(1, "error reading mount token from `%s': %s", config.block_cache.cache_file, strerror(r));
                s3b_dcache_close(dcache);
            }

            /* If tokens do not agree, bail out */
            if (cache_mount_token != -1 && cache_mount_token != mount_token) {
                warnx("cache file `%s' mount token mismatch (disk:0x%08x != s3:0x%08x)",
                  config.block_cache.cache_file, cache_mount_token, mount_token);
                if (!config.force)
                    errx(1, "reset mount token with `--reset-mounted-flag', or use `--force' to override");
            }
        }

        /* If there is a conflicting mount, additional `--force' is required */
        if (mount_token != 0) {
            if (!config.force)
                errx(1, "error: %s appears to be already mounted (using mount token 0x%08x)", config.description, (int)mount_token);
            if (!config.quiet) {
                warnx("warning: filesystem appears already mounted but you said `--force'\n"
                  " so I'll proceed anyway even though your data may get corrupted.\n");
            }
        }
    }

    /* If `--listBlocks' was given, build non-empty block bitmap */
    if (config.erase || config.reset)
        config.list_blocks = 0;
    if (config.list_blocks) {
        struct s3backer_store *temp_store;
        struct list_blocks lb;
        size_t nwords;

        /* Logging */
        if (!config.quiet) {
            fprintf(stderr, "s3backer: listing non-zero blocks...");
            fflush(stderr);
        }

        /* Create temporary lower layer */
        if ((temp_store = config.test ? test_io_create(&config.http_io) : http_io_create(&config.http_io)) == NULL)
            err(1, config.test ? "test_io_create" : "http_io_create");

        /* Initialize bitmap */
        nwords = (config.num_blocks + (sizeof(*lb.bitmap) * 8) - 1) / (sizeof(*lb.bitmap) * 8);
        if ((lb.bitmap = calloc(nwords, sizeof(*lb.bitmap))) == NULL)
            err(1, "calloc");
        lb.print_dots = !config.quiet;
        lb.count = 0;

        /* Generate non-zero block bitmap */
        assert(config.http_io.nonzero_bitmap == NULL);
        if ((r = (*temp_store->list_blocks)(temp_store, list_blocks_callback, &lb)) != 0)
            errx(1, "can't list blocks: %s", strerror(r));

        /* Close temporary store */
        (*temp_store->destroy)(temp_store);

        /* Save generated bitmap */
        config.http_io.nonzero_bitmap = lb.bitmap;

        /* Logging */
        if (!config.quiet) {
            fprintf(stderr, "done\n");
            warnx("found %ju non-zero blocks", lb.count);
        }
    }

    /* Done */
    return 0;
}

static void
list_blocks_callback(void *arg, s3b_block_t block_num)
{
    struct list_blocks *const lb = arg;
    const int bits_per_word = sizeof(*lb->bitmap) * 8;

    lb->bitmap[block_num / bits_per_word] |= 1 << (block_num % bits_per_word);
    lb->count++;
    if (lb->print_dots && (lb->count % BLOCKS_PER_DOT) == 0) {
        fprintf(stderr, ".");
        fflush(stderr);
    }
}

static void
dump_config(void)
{
    int i;

    (*config.log)(LOG_DEBUG, "s3backer config:");
    (*config.log)(LOG_DEBUG, "%24s: %s", "test mode", config.test ? "true" : "false");
    (*config.log)(LOG_DEBUG, "%24s: %s", "directIO", config.fuse_ops.direct_io ? "true" : "false");
    (*config.log)(LOG_DEBUG, "%24s: \"%s\"", "accessId", config.http_io.accessId != NULL ? config.http_io.accessId : "");
    (*config.log)(LOG_DEBUG, "%24s: \"%s\"", "accessKey", config.http_io.accessKey != NULL ? "****" : "");
    (*config.log)(LOG_DEBUG, "%24s: \"%s\"", "accessFile", config.accessFile);
    (*config.log)(LOG_DEBUG, "%24s: %s", "accessType", config.http_io.accessType);
    (*config.log)(LOG_DEBUG, "%24s: \"%s\"", "ec2iam_role", config.http_io.ec2iam_role != NULL ? config.http_io.ec2iam_role : "");
    (*config.log)(LOG_DEBUG, "%24s: %s", "authVersion", config.http_io.authVersion);
    (*config.log)(LOG_DEBUG, "%24s: \"%s\"", "baseURL", config.http_io.baseURL);
    (*config.log)(LOG_DEBUG, "%24s: \"%s\"", "region", config.http_io.region);
    (*config.log)(LOG_DEBUG, "%24s: \"%s\"", config.test ? "testdir" : "bucket", config.http_io.bucket);
    (*config.log)(LOG_DEBUG, "%24s: \"%s\"", "prefix", config.http_io.prefix);
    (*config.log)(LOG_DEBUG, "%24s: \"%s\"", "defaultContentEncoding",
      config.http_io.default_ce != NULL ? config.http_io.default_ce : "(none)");
    (*config.log)(LOG_DEBUG, "%24s: %s", "list_blocks", config.list_blocks ? "true" : "false");
    (*config.log)(LOG_DEBUG, "%24s: \"%s\"", "mount", config.mount);
    (*config.log)(LOG_DEBUG, "%24s: \"%s\"", "filename", config.fuse_ops.filename);
    (*config.log)(LOG_DEBUG, "%24s: \"%s\"", "stats_filename", config.fuse_ops.stats_filename);
    (*config.log)(LOG_DEBUG, "%24s: %s (%u)", "block_size",
      config.block_size_str != NULL ? config.block_size_str : "-", config.block_size);
    (*config.log)(LOG_DEBUG, "%24s: %s (%jd)", "file_size",
      config.file_size_str != NULL ? config.file_size_str : "-", (intmax_t)config.file_size);
    (*config.log)(LOG_DEBUG, "%24s: %jd", "num_blocks", (intmax_t)config.num_blocks);
    (*config.log)(LOG_DEBUG, "%24s: 0%o", "file_mode", config.fuse_ops.file_mode);
    (*config.log)(LOG_DEBUG, "%24s: %s", "read_only", config.fuse_ops.read_only ? "true" : "false");
    (*config.log)(LOG_DEBUG, "%24s: %d", "compress", config.http_io.compress);
    (*config.log)(LOG_DEBUG, "%24s: %s", "encryption", config.http_io.encryption != NULL ? config.http_io.encryption : "(none)");
    (*config.log)(LOG_DEBUG, "%24s: %u", "key_length", config.http_io.key_length);
    (*config.log)(LOG_DEBUG, "%24s: \"%s\"", "password", config.http_io.password != NULL ? "****" : "");
    (*config.log)(LOG_DEBUG, "%24s: %s bps (%ju)", "max_upload",
      config.max_speed_str[HTTP_UPLOAD] != NULL ? config.max_speed_str[HTTP_UPLOAD] : "-",
      config.http_io.max_speed[HTTP_UPLOAD]);
    (*config.log)(LOG_DEBUG, "%24s: %s bps (%ju)", "max_download",
      config.max_speed_str[HTTP_DOWNLOAD] != NULL ? config.max_speed_str[HTTP_DOWNLOAD] : "-",
      config.http_io.max_speed[HTTP_DOWNLOAD]);
    (*config.log)(LOG_DEBUG, "%24s: %us", "timeout", config.http_io.timeout);
    (*config.log)(LOG_DEBUG, "%24s: \"%s\"", "sse", config.http_io.sse);
    (*config.log)(LOG_DEBUG, "%24s: %ums", "initial_retry_pause", config.http_io.initial_retry_pause);
    (*config.log)(LOG_DEBUG, "%24s: %ums", "max_retry_pause", config.http_io.max_retry_pause);
    (*config.log)(LOG_DEBUG, "%24s: %ums", "min_write_delay", config.ec_protect.min_write_delay);
    (*config.log)(LOG_DEBUG, "%24s: %ums", "md5_cache_time", config.ec_protect.cache_time);
    (*config.log)(LOG_DEBUG, "%24s: %u entries", "md5_cache_size", config.ec_protect.cache_size);
    (*config.log)(LOG_DEBUG, "%24s: %u entries", "block_cache_size", config.block_cache.cache_size);
    (*config.log)(LOG_DEBUG, "%24s: %u threads", "block_cache_threads", config.block_cache.num_threads);
    (*config.log)(LOG_DEBUG, "%24s: %ums", "block_cache_timeout", config.block_cache.timeout);
    (*config.log)(LOG_DEBUG, "%24s: %ums", "block_cache_write_delay", config.block_cache.write_delay);
    (*config.log)(LOG_DEBUG, "%24s: %u blocks", "block_cache_max_dirty", config.block_cache.max_dirty);
    (*config.log)(LOG_DEBUG, "%24s: %s", "block_cache_sync", config.block_cache.synchronous ? "true" : "false");
    (*config.log)(LOG_DEBUG, "%24s: %s", "flush_writable_on_startup",
      config.block_cache.flush_writable_on_startup ? "true" : "false");
    (*config.log)(LOG_DEBUG, "%24s: %u blocks", "read_ahead", config.block_cache.read_ahead);
    (*config.log)(LOG_DEBUG, "%24s: %u blocks", "read_ahead_trigger", config.block_cache.read_ahead_trigger);
    (*config.log)(LOG_DEBUG, "%24s: \"%s\"", "block_cache_cache_file",
      config.block_cache.cache_file != NULL ? config.block_cache.cache_file : "");
    (*config.log)(LOG_DEBUG, "%24s: %s", "block_cache_no_verify", config.block_cache.no_verify ? "true" : "false");
    (*config.log)(LOG_DEBUG, "fuse_main arguments:");
    for (i = 0; i < config.fuse_args.argc; i++)
        (*config.log)(LOG_DEBUG, "  [%d] = \"%s\"", i, config.fuse_args.argv[i]);
}

static void
syslog_logger(int level, const char *fmt, ...)
{
    va_list args;

    /* Filter debug messages */
    if (!config.debug && level == LOG_DEBUG)
        return;

    /* Send message to syslog */
    va_start(args, fmt);
    vsyslog(level, fmt, args);
    va_end(args);
}

static void
stderr_logger(int level, const char *fmt, ...)
{
    const char *levelstr;
    char timebuf[32];
    va_list args;
    struct tm tm;
    time_t now;

    /* Filter debug messages */
    if (!config.debug && level == LOG_DEBUG)
        return;

    /* Get level descriptor */
    switch (level) {
    case LOG_ERR:
        levelstr = "ERROR";
        break;
    case LOG_WARNING:
        levelstr = "WARNING";
        break;
    case LOG_NOTICE:
        levelstr = "NOTICE";
        break;
    case LOG_INFO:
        levelstr = "INFO";
        break;
    case LOG_DEBUG:
        levelstr = "DEBUG";
        break;
    default:
        levelstr = "<?>";
        break;
    }

    /* Format and print log message */
    time(&now);
    strftime(timebuf, sizeof(timebuf), "%F %T", localtime_r(&now, &tm));
    va_start(args, fmt);
    fprintf(stderr, "%s %s: ", timebuf, levelstr);
    vfprintf(stderr, fmt, args);
    fprintf(stderr, "\n");
    va_end(args);
}

static void
usage(void)
{
    int i;

    fprintf(stderr, "Usage:\n");
    fprintf(stderr, "\ts3backer [options] bucket /mount/point\n");
    fprintf(stderr, "\ts3backer --test [options] directory /mount/point\n");
    fprintf(stderr, "\ts3backer --erase [options] bucket\n");
    fprintf(stderr, "\ts3backer --reset-mounted-flag [options] bucket\n");
    fprintf(stderr, "Options:\n");
    fprintf(stderr, "\t--%-27s %s\n", "accessFile=FILE", "File containing `accessID:accessKey' pairs");
    fprintf(stderr, "\t--%-27s %s\n", "accessId=ID", "S3 access key ID");
    fprintf(stderr, "\t--%-27s %s\n", "accessKey=KEY", "S3 secret access key");
    fprintf(stderr, "\t--%-27s %s\n", "accessType=TYPE", "S3 ACL used when creating new items; one of:");
    fprintf(stderr, "\t  %-27s ", "");
    for (i = 0; i < sizeof(s3_acls) / sizeof(*s3_acls); i++)
        fprintf(stderr, "%s%s", i > 0 ? ", " : "  ", s3_acls[i]);
    fprintf(stderr, "\n");
    fprintf(stderr, "\t--%-27s %s\n", "authVersion=TYPE", "Specify S3 authentication style; one of:");
    fprintf(stderr, "\t  %-27s ", "");
    for (i = 0; i < sizeof(s3_auth_types) / sizeof(*s3_auth_types); i++)
        fprintf(stderr, "%s%s", i > 0 ? ", " : "  ", s3_auth_types[i]);
    fprintf(stderr, "\n");
    fprintf(stderr, "\t--%-27s %s\n", "accessEC2IAM=ROLE", "Acquire S3 credentials from EC2 machine via IAM role");
    fprintf(stderr, "\t--%-27s %s\n", "baseURL=URL", "Base URL for all requests");
    fprintf(stderr, "\t--%-27s %s\n", "blockCacheFile=FILE", "Block cache persistent file");
    fprintf(stderr, "\t--%-27s %s\n", "blockCacheMaxDirty=NUM", "Block cache maximum number of dirty blocks");
    fprintf(stderr, "\t--%-27s %s\n", "blockCacheNoVerify", "Disable verification of data loaded from cache file");
    fprintf(stderr, "\t--%-27s %s\n", "blockCacheSize=NUM", "Block cache size (in number of blocks)");
    fprintf(stderr, "\t--%-27s %s\n", "blockCacheSync", "Block cache performs all writes synchronously");
    fprintf(stderr, "\t--%-27s %s\n", "blockCacheFlushWritableOnStartup", "Flush writable blocks on startup (dangerous!)");
    fprintf(stderr, "\t--%-27s %s\n", "blockCacheThreads=NUM", "Block cache write-back thread pool size");
    fprintf(stderr, "\t--%-27s %s\n", "blockCacheTimeout=MILLIS", "Block cache entry timeout (zero = infinite)");
    fprintf(stderr, "\t--%-27s %s\n", "blockCacheWriteDelay=MILLIS", "Block cache maximum write-back delay");
    fprintf(stderr, "\t--%-27s %s\n", "blockSize=SIZE", "Block size (with optional suffix 'K', 'M', 'G', etc.)");
    fprintf(stderr, "\t--%-27s %s\n", "cacert=FILE", "Specify SSL certificate authority file");
    fprintf(stderr, "\t--%-27s %s\n", "compress[=LEVEL]", "Enable block compression, with 1=fast up to 9=small");
    fprintf(stderr, "\t--%-27s %s\n", "debug", "Enable logging of debug messages");
    fprintf(stderr, "\t--%-27s %s\n", "debug-http", "Print HTTP headers to standard output");
    fprintf(stderr, "\t--%-27s %s\n", "directIO", "Disable kernel caching of the backed file");
    fprintf(stderr, "\t--%-27s %s\n", "encrypt[=CIPHER]", "Enable encryption (implies `--compress')");
    fprintf(stderr, "\t--%-27s %s\n", "erase", "Erase all blocks in the filesystem");
    fprintf(stderr, "\t--%-27s %s\n", "fileMode=MODE", "Permissions of backed file in filesystem");
    fprintf(stderr, "\t--%-27s %s\n", "filename=NAME", "Name of backed file in filesystem");
    fprintf(stderr, "\t--%-27s %s\n", "force", "Ignore different auto-detected block and file sizes");
    fprintf(stderr, "\t--%-27s %s\n", "help", "Show this information and exit");
    fprintf(stderr, "\t--%-27s %s\n", "initialRetryPause=MILLIS", "Initial retry pause after stale data or server error");
    fprintf(stderr, "\t--%-27s %s\n", "insecure", "Don't verify SSL server identity");
    fprintf(stderr, "\t--%-27s %s\n", "keyLength", "Override generated cipher key length");
    fprintf(stderr, "\t--%-27s %s\n", "listBlocks", "Auto-detect non-empty blocks at startup");
    fprintf(stderr, "\t--%-27s %s\n", "maxDownloadSpeed=BITSPERSEC", "Max download bandwidth for a single read");
    fprintf(stderr, "\t--%-27s %s\n", "maxRetryPause=MILLIS", "Max total pause after stale data or server error");
    fprintf(stderr, "\t--%-27s %s\n", "maxUploadSpeed=BITSPERSEC", "Max upload bandwidth for a single write");
    fprintf(stderr, "\t--%-27s %s\n", "md5CacheSize=NUM", "Max size of MD5 cache (zero = disabled)");
    fprintf(stderr, "\t--%-27s %s\n", "md5CacheTime=MILLIS", "Expire time for MD5 cache (zero = infinite)");
    fprintf(stderr, "\t--%-27s %s\n", "minWriteDelay=MILLIS", "Minimum time between same block writes");
    fprintf(stderr, "\t--%-27s %s\n", "password=PASSWORD", "Encrypt using PASSWORD");
    fprintf(stderr, "\t--%-27s %s\n", "passwordFile=FILE", "Encrypt using password read from FILE");
    fprintf(stderr, "\t--%-27s %s\n", "prefix=STRING", "Prefix for resource names within bucket");
    fprintf(stderr, "\t--%-27s %s\n", "defaultContentEncoding=STRING", "Default HTTP Content-Encoding if none given");
    fprintf(stderr, "\t--%-27s %s\n", "quiet", "Omit progress output at startup");
    fprintf(stderr, "\t--%-27s %s\n", "readAhead=NUM", "Number of blocks to read-ahead");
    fprintf(stderr, "\t--%-27s %s\n", "readAheadTrigger=NUM", "# of sequentially read blocks to trigger read-ahead");
    fprintf(stderr, "\t--%-27s %s\n", "readOnly", "Return `Read-only file system' error for write attempts");
    fprintf(stderr, "\t--%-27s %s\n", "region=region", "Specify AWS region");
    fprintf(stderr, "\t--%-27s %s\n", "reset-mounted-flag", "Reset `already mounted' flag in the filesystem");
    fprintf(stderr, "\t--%-27s %s\n", "rrs", "Target written blocks for Reduced Redundancy Storage (deprecated)");
    fprintf(stderr, "\t--%-27s %s\n", "size=SIZE", "File size (with optional suffix 'K', 'M', 'G', etc.)");
    fprintf(stderr, "\t--%-27s %s\n", "sse=" REQUIRED_SSE_VALUE, "Specify server side encryption");
    fprintf(stderr, "\t--%-27s %s\n", "ssl", "Enable SSL");
    fprintf(stderr, "\t--%-27s %s\n", "statsFilename=NAME", "Name of statistics file in filesystem");
    fprintf(stderr, "\t--%-27s %s\n", "storageClass=TYPE", "Specify storage class for written blocks");
    fprintf(stderr, "\t--%-27s %s\n", "test", "Run in local test mode (bucket is a directory)");
    fprintf(stderr, "\t--%-27s %s\n", "timeout=SECONDS", "Max time allowed for one HTTP operation");
    fprintf(stderr, "\t--%-27s %s\n", "timeout=SECONDS", "Specify HTTP operation timeout");
    fprintf(stderr, "\t--%-27s %s\n", "version", "Show version information and exit");
    fprintf(stderr, "\t--%-27s %s\n", "vhost", "Use virtual host bucket style URL for all requests");
    fprintf(stderr, "Default values:\n");
    fprintf(stderr, "\t--%-27s \"%s\"\n", "accessFile", "$HOME/" S3BACKER_DEFAULT_PWD_FILE);
    fprintf(stderr, "\t--%-27s %s\n", "accessId", "The first one listed in `accessFile'");
    fprintf(stderr, "\t--%-27s \"%s\"\n", "accessType", S3BACKER_DEFAULT_ACCESS_TYPE);
    fprintf(stderr, "\t--%-27s \"%s\"\n", "authVersion", S3BACKER_DEFAULT_AUTH_VERSION);
    fprintf(stderr, "\t--%-27s \"%s\"\n", "baseURL", "http://s3." S3_DOMAIN "/");
    fprintf(stderr, "\t--%-27s %u\n", "blockCacheSize", S3BACKER_DEFAULT_BLOCK_CACHE_SIZE);
    fprintf(stderr, "\t--%-27s %u\n", "blockCacheThreads", S3BACKER_DEFAULT_BLOCK_CACHE_NUM_THREADS);
    fprintf(stderr, "\t--%-27s %u\n", "blockCacheTimeout", S3BACKER_DEFAULT_BLOCK_CACHE_TIMEOUT);
    fprintf(stderr, "\t--%-27s %u\n", "blockCacheWriteDelay", S3BACKER_DEFAULT_BLOCK_CACHE_WRITE_DELAY);
    fprintf(stderr, "\t--%-27s %d\n", "blockSize", S3BACKER_DEFAULT_BLOCKSIZE);
    fprintf(stderr, "\t--%-27s \"%s\"\n", "filename", S3BACKER_DEFAULT_FILENAME);
    fprintf(stderr, "\t--%-27s %u\n", "initialRetryPause", S3BACKER_DEFAULT_INITIAL_RETRY_PAUSE);
    fprintf(stderr, "\t--%-27s %u\n", "md5CacheSize", S3BACKER_DEFAULT_MD5_CACHE_SIZE);
    fprintf(stderr, "\t--%-27s %u\n", "md5CacheTime", S3BACKER_DEFAULT_MD5_CACHE_TIME);
    fprintf(stderr, "\t--%-27s 0%03o (0%03o if `--readOnly')\n", "fileMode",
      S3BACKER_DEFAULT_FILE_MODE, S3BACKER_DEFAULT_FILE_MODE_READ_ONLY);
    fprintf(stderr, "\t--%-27s %u\n", "maxRetryPause", S3BACKER_DEFAULT_MAX_RETRY_PAUSE);
    fprintf(stderr, "\t--%-27s %u\n", "minWriteDelay", S3BACKER_DEFAULT_MIN_WRITE_DELAY);
    fprintf(stderr, "\t--%-27s \"%s\"\n", "prefix", S3BACKER_DEFAULT_PREFIX);
    fprintf(stderr, "\t--%-27s %u\n", "readAhead", S3BACKER_DEFAULT_READ_AHEAD);
    fprintf(stderr, "\t--%-27s %u\n", "readAheadTrigger", S3BACKER_DEFAULT_READ_AHEAD_TRIGGER);
    fprintf(stderr, "\t--%-27s \"%s\"\n", "region", S3BACKER_DEFAULT_REGION);
    fprintf(stderr, "\t--%-27s \"%s\"\n", "statsFilename", S3BACKER_DEFAULT_STATS_FILENAME);
    fprintf(stderr, "\t--%-27s %u\n", "timeout", S3BACKER_DEFAULT_TIMEOUT);
    fprintf(stderr, "FUSE options (partial list):\n");
    fprintf(stderr, "\t%-29s %s\n", "-o nonempty", "Allows mount over a non-empty directory");
    fprintf(stderr, "\t%-29s %s\n", "-o uid=UID", "Set user ID");
    fprintf(stderr, "\t%-29s %s\n", "-o gid=GID", "Set group ID");
    fprintf(stderr, "\t%-29s %s\n", "-o sync_read", "Do synchronous reads");
    fprintf(stderr, "\t%-29s %s\n", "-o max_readahead=NUM", "Set maximum read-ahead (bytes)");
    fprintf(stderr, "\t%-29s %s\n", "-f", "Run in the foreground (do not fork)");
    fprintf(stderr, "\t%-29s %s\n", "-d", "Debug mode (implies -f)");
    fprintf(stderr, "\t%-29s %s\n", "-s", "Run in single-threaded mode");
}
<|MERGE_RESOLUTION|>--- conflicted
+++ resolved
@@ -270,8 +270,8 @@
         .offset=    offsetof(struct s3b_config, block_cache.max_dirty),
     },
     {
-        .templ=     "--blockCacheFlushWritableOnStartup",
-        .offset=    offsetof(struct s3b_config, block_cache.flush_writable_on_startup),
+        .templ=     "--blockCacheRecoverDirtyBlocks",
+        .offset=    offsetof(struct s3b_config, block_cache.recover_dirty_blocks),
         .value=     1
     },
     {
@@ -634,21 +634,6 @@
         store = block_cache_store;
     }
 
-<<<<<<< HEAD
-    /* Set mounted flag and check previous value one last time */
-    srand(time(NULL));
-    int mount_token = 0;
-    while (mount_token == 0 || mount_token == -1)  /* don't generate special values */
-        mount_token = rand();
-    r = (*store->set_mounted)(store, &mounted, conf->fuse_ops.read_only ? -1 : mount_token);
-    if (r != 0) {
-        (*conf->log)(LOG_ERR, "error reading mounted flag on %s: %s", conf->description, strerror(r));
-        goto fail;
-    }
-    if (mounted) {
-        if (!conf->force && !conf->block_cache.perform_flush) {
-            (*conf->log)(LOG_ERR, "%s appears to be mounted by another s3backer process", config.description);
-=======
     /* Set mount token and check previous value one last time */
     new_mount_token = -1;
     if (!conf->fuse_ops.read_only) {
@@ -662,10 +647,9 @@
         goto fail;
     }
     if (old_mount_token != 0) {
-        if (!conf->force) {
+        if (!conf->force && !conf->block_cache.perform_flush) {
             (*conf->log)(LOG_ERR, "%s appears to be mounted by another s3backer process (using mount token 0x%08x)",
               config.description, (int)old_mount_token);
->>>>>>> 4315dcd4
             r = EBUSY;
             goto fail;
         }
@@ -1290,8 +1274,8 @@
             return -1;
         }
     }
-    if (config.block_cache.cache_file == NULL && config.block_cache.flush_writable_on_startup) {
-        warnx("`--blockCacheFlushWritableOnStartup' requires specifying `--blockCacheFile'");
+    if (config.block_cache.cache_file == NULL && config.block_cache.recover_dirty_blocks) {
+        warnx("`--blockCacheRecoverDirtyBlocks' requires specifying `--blockCacheFile'");
         return -1;
     }
 
@@ -1400,72 +1384,6 @@
         break;
     }
 
-<<<<<<< HEAD
-    /* Check whether already mounted */
-    if (!config.test && !config.erase && !config.reset) {
-        int s3_mount_token;
-        int file_mount_token;
-
-        /* get s3 mount token */
-        config.http_io.debug = config.debug;
-        config.http_io.quiet = config.quiet;
-        config.http_io.log = config.log;
-        if ((s3b = http_io_create(&config.http_io)) == NULL)
-            err(1, "http_io_create");
-        r = (*s3b->set_mounted)(s3b, &s3_mount_token, -1);
-        (*s3b->destroy)(s3b);
-        if (r != 0) {
-            errno = r;
-            err(1, "error reading mounted flag");
-        }
-
-        /* get cache file header mount token */
-        if ((r = s3b_dcache_get_mount_token(config.block_cache.cache_file, &file_mount_token)) != 0) {
-            errx(1, "error reading mount token from cache file (%u)", r);
-        }
-
-        /* either mount token can be 0 (not mounted) or
-         * non-zero (mounted with that value).
-         *
-         * If both are 0 (clean unmount) proceed with mount
-         *
-         * If --blockCacheFlushWritableOnStartup is specified
-         * and the values are the same, we have the corresponding
-         * cache file for the last mount. Proceed with mount
-         * and cache writeback.
-         *
-         * If --blockCacheFlushWritableOnStartup specified
-         * and the values are different, we have a dirty cache
-         * which wasn't used the last time s3 was mounted. This
-         * is not recoverable. Fail.
-         *
-         * If --blockCacheFlushWritableOnStartup NOT specified
-         * then fail unless --force (previous behaviour).
-         *
-         */
-        if (s3_mount_token || file_mount_token) {
-            if (config.block_cache.flush_writable_on_startup) {
-                if (file_mount_token == s3_mount_token) {
-                    config.block_cache.perform_flush = 1;
-                } else {
-                    errx(1, "mount token mismatch (%u != %u): dirty blocks in cache file not recoverable\n"
-                            "remount without --blockCacheFlushWritableOnStartup and with --force to repair\n"
-                            "WARNING: dirty blocks in cache will be LOST",
-                            file_mount_token, s3_mount_token);
-                }
-            } else {
-                if (!config.force)
-                    errx(1, "error: %s appears to be already mounted", config.description);
-                if (!config.quiet) {
-                    warnx("warning: filesystem appears already mounted but you said `--force'\n"
-                      " so I'll proceed anyway even though your data may get corrupted.\n");
-                }
-            }
-        }
-    }
-
-=======
->>>>>>> 4315dcd4
     /* Check computed block and file sizes */
     if (config.block_size != (1 << (ffs(config.block_size) - 1))) {
         warnx("block size must be a power of 2");
@@ -1557,6 +1475,7 @@
     /* Check whether already mounted, and if so, compare mount token against on-disk cache (if any) */
     if (!config.test && !config.erase && !config.reset) {
         int32_t mount_token;
+        int conflict;
 
         /* Read s3 mount token */
         config.http_io.debug = config.debug;
@@ -1583,6 +1502,10 @@
          * `--reset-mounted-flag' to clear it from S3 since the last time the disk cache was
          * used. In that case, `--force' is required to continue using the disk cache,
          * or `--reset-mounted-flag' must be used to clear the disk cache flag as well.
+         *
+         * If --blockCacheRecoverDirtyBlocks is specified and the tokens match, we
+         * have the corresponding cache file for the last mount. Proceed with mount and,
+         * if configured, enable cache writeback of dirty blocks.
          */
         if (config.block_cache.cache_file != NULL) {
             int32_t cache_mount_token = -1;
@@ -1602,19 +1525,27 @@
                 s3b_dcache_close(dcache);
             }
 
-            /* If tokens do not agree, bail out */
-            if (cache_mount_token != -1 && cache_mount_token != mount_token) {
-                warnx("cache file `%s' mount token mismatch (disk:0x%08x != s3:0x%08x)",
-                  config.block_cache.cache_file, cache_mount_token, mount_token);
-                if (!config.force)
-                    errx(1, "reset mount token with `--reset-mounted-flag', or use `--force' to override");
+            /* If cache file is older format, then cache_mount_token will be -1, otherwise >= 0 */
+            if (cache_mount_token > 0) {
+
+                /* If tokens do not agree, bail out, otherwise enable write-back of dirty blocks if tokens are non-zero */
+                if (cache_mount_token != mount_token) {
+                    warnx("cache file `%s' mount token mismatch (disk:0x%08x != s3:0x%08x)",
+                      config.block_cache.cache_file, cache_mount_token, mount_token);
+                    conflict = 1;
+                } else if (config.block_cache.recover_dirty_blocks)
+                    config.block_cache.perform_flush = 1;
+            } else
+                conflict = mount_token != 0;
+        } else
+            conflict = mount_token != 0;
+
+        /* If there is a conflicting mount, additional `--force' is required */
+        if (conflict) {
+            if (!config.force) {
+                warnx("%s appears to be already mounted (using mount token 0x%08x)", config.description, (int)mount_token);
+                errx(1, "reset mount token with `--reset-mounted-flag', or use `--force' to override");
             }
-        }
-
-        /* If there is a conflicting mount, additional `--force' is required */
-        if (mount_token != 0) {
-            if (!config.force)
-                errx(1, "error: %s appears to be already mounted (using mount token 0x%08x)", config.description, (int)mount_token);
             if (!config.quiet) {
                 warnx("warning: filesystem appears already mounted but you said `--force'\n"
                   " so I'll proceed anyway even though your data may get corrupted.\n");
@@ -1737,8 +1668,7 @@
     (*config.log)(LOG_DEBUG, "%24s: %ums", "block_cache_write_delay", config.block_cache.write_delay);
     (*config.log)(LOG_DEBUG, "%24s: %u blocks", "block_cache_max_dirty", config.block_cache.max_dirty);
     (*config.log)(LOG_DEBUG, "%24s: %s", "block_cache_sync", config.block_cache.synchronous ? "true" : "false");
-    (*config.log)(LOG_DEBUG, "%24s: %s", "flush_writable_on_startup",
-      config.block_cache.flush_writable_on_startup ? "true" : "false");
+    (*config.log)(LOG_DEBUG, "%24s: %s", "recover_dirty_blocks", config.block_cache.recover_dirty_blocks ? "true" : "false");
     (*config.log)(LOG_DEBUG, "%24s: %u blocks", "read_ahead", config.block_cache.read_ahead);
     (*config.log)(LOG_DEBUG, "%24s: %u blocks", "read_ahead_trigger", config.block_cache.read_ahead_trigger);
     (*config.log)(LOG_DEBUG, "%24s: \"%s\"", "block_cache_cache_file",
@@ -1840,7 +1770,7 @@
     fprintf(stderr, "\t--%-27s %s\n", "blockCacheNoVerify", "Disable verification of data loaded from cache file");
     fprintf(stderr, "\t--%-27s %s\n", "blockCacheSize=NUM", "Block cache size (in number of blocks)");
     fprintf(stderr, "\t--%-27s %s\n", "blockCacheSync", "Block cache performs all writes synchronously");
-    fprintf(stderr, "\t--%-27s %s\n", "blockCacheFlushWritableOnStartup", "Flush writable blocks on startup (dangerous!)");
+    fprintf(stderr, "\t--%-27s %s\n", "blockCacheRecoverDirtyBlocks", "Recover dirty cache file blocks on startup");
     fprintf(stderr, "\t--%-27s %s\n", "blockCacheThreads=NUM", "Block cache write-back thread pool size");
     fprintf(stderr, "\t--%-27s %s\n", "blockCacheTimeout=MILLIS", "Block cache entry timeout (zero = infinite)");
     fprintf(stderr, "\t--%-27s %s\n", "blockCacheWriteDelay=MILLIS", "Block cache maximum write-back delay");
